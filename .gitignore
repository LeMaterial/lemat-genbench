--- conflicted
+++ resolved
@@ -172,12 +172,9 @@
 
 # Ignore .gz
 *.gz
-<<<<<<< HEAD
+
 *.csv
 *.npy
 *.pkl
 *.cif
-*.json
-=======
-temp.cif
->>>>>>> 924734eb
+*.json