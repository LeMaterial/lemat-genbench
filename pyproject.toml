# Copyright 2025 Entalpic
[project]
name = "lematerial-forgebench"
version = "0.1.0"
description = "Benchmark and metrics materials generative models"
readme = "README.md"
authors = []
requires-python = ">=3.11"
dependencies = [
    "ase>=3.25.0",
    "click>=8.1.8",
    "datasets>=3.5.0",
    "fsspec>=2024.12.0",
    "mace-torch>=0.3.13",
    "material-hasher",
    "numpy>=2.2.5",
<<<<<<< HEAD
=======
    "orb-models==0.5.4",
>>>>>>> f2b72471
    "pandas>=2.2.3",
    "pyarrow>=19.0.1",
    "pymatgen>=2025.4.20",
    "pytest>=8.3.5",
<<<<<<< HEAD
    "rich>=14.0.0",
=======
    "requests>=2.32.3",
    "rich==13.9.4",
    "tqdm>=4.67.1",
>>>>>>> f2b72471
]

[project.scripts]
lematerial-forgebench = "lematerial_forgebench.cli:main"

[build-system]
requires = ["hatchling"]
build-backend = "hatchling.build"

[tool.uv]
dev-dependencies = [
    "ipython>=8.29.0",
    "ipdb>=0.13.13",
    "ruff>=0.7.1",
    "pytest>=8.3",
    "shibuya>=2024.10.15",
    "sphinx-autoapi>=3.3.2",
    "sphinx-autodoc-typehints>=2.5.0",
    "sphinx-code-include>=1.4.0",
    "sphinx-copybutton>=0.5.2",
    "sphinx-design>=0.6.1",
    "sphinx-math-dollar>=1.2.1",
    "sphinxawesome-theme>=5.3.2",
    "pre-commit>=4.0.1",
    "beautifulsoup4>=4.12.3",
    "lxml>=5.3.0",
    "requests>=2.32.3",
    "botocore>=1.36.20",
]

[tool.uv.sources]
material-hasher = { git = "https://github.com/lematerial/material-hasher.git" }


[tool.ruff.lint]
extend-select = ["I"]
ignore = ["F401"]<|MERGE_RESOLUTION|>--- conflicted
+++ resolved
@@ -14,22 +14,14 @@
     "mace-torch>=0.3.13",
     "material-hasher",
     "numpy>=2.2.5",
-<<<<<<< HEAD
-=======
+
     "orb-models==0.5.4",
->>>>>>> f2b72471
     "pandas>=2.2.3",
     "pyarrow>=19.0.1",
     "pymatgen>=2025.4.20",
     "pytest>=8.3.5",
-<<<<<<< HEAD
     "rich>=14.0.0",
-=======
-    "requests>=2.32.3",
-    "rich==13.9.4",
-    "tqdm>=4.67.1",
->>>>>>> f2b72471
-]
+
 
 [project.scripts]
 lematerial-forgebench = "lematerial_forgebench.cli:main"
