--- conflicted
+++ resolved
@@ -10,22 +10,15 @@
 import click
 import yaml
 
-<<<<<<< HEAD
-# from lematerial_forgebench.benchmarks.example import ExampleBenchmark
+from lematerial_forgebench.benchmarks.novelty_benchmark import (
+    NoveltyBenchmark,
+)
 from lematerial_forgebench.benchmarks.stability_benchmark import (
     StabilityBenchmark,
 )
 from lematerial_forgebench.benchmarks.uniqueness_benchmark import (
     UniquenessBenchmark,
 )
-=======
-from lematerial_forgebench.benchmarks.novelty_benchmark import (
-    NoveltyBenchmark,
-)
-from lematerial_forgebench.benchmarks.stability_benchmark import (
-    StabilityBenchmark,
-)
->>>>>>> 5d96d64c
 from lematerial_forgebench.benchmarks.validity_benchmark import (
     ValidityBenchmark,
 )
@@ -171,11 +164,7 @@
     """Run a benchmark on structures using the specified configuration.
 
     STRUCTURES_CSV: Path to CSV file containing structures to evaluate
-<<<<<<< HEAD
     CONFIG_NAME: Name of the benchmark configuration (e.g. 'example' for 
-=======
-    CONFIG_NAME: Name of the benchmark configuration (e.g. 'example' for
->>>>>>> 5d96d64c
     example.yaml) or path to a config file
     """
     try:
@@ -213,12 +202,8 @@
 
             # Create custom metrics with configuration
             ChargeNeutralityMetric(
-<<<<<<< HEAD
-                tolerance=charge_tolerance, strict=charge_strict
-=======
                 tolerance=charge_tolerance,
                 strict=charge_strict
->>>>>>> 5d96d64c
             )
 
             MinimumInteratomicDistanceMetric(scaling_factor=distance_scaling)
@@ -264,14 +249,12 @@
             structures = preprocessor_result.processed_structures
 
             benchmark = StabilityBenchmark()
-<<<<<<< HEAD
             
         elif benchmark_type == "uniqueness":
             # Create uniqueness benchmark from config
             benchmark = UniquenessBenchmark(
                 fingerprint_method=config.get("fingerprint_method", "bawl"),
                 name=config.get("name", "UniquenessBenchmark"),
-=======
 
         elif benchmark_type == "novelty":
             # Create novelty benchmark from config
@@ -286,7 +269,6 @@
                 cache_reference=config.get("cache_reference", True),
                 max_reference_size=config.get("max_reference_size", None),
                 name=config.get("name", "NoveltyBenchmark"),
->>>>>>> 5d96d64c
                 description=config.get("description"),
                 metadata={
                     "version": config.get("version", "0.1.0"),
