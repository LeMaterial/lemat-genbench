"""Command line interface for running benchmarks.

This module provides a CLI for running material generation benchmarks
using configuration files.
"""

import os
from pathlib import Path

import click
import yaml

from lematerial_forgebench.benchmarks.example import ExampleBenchmark
<<<<<<< HEAD
=======
from lematerial_forgebench.benchmarks.stability_benchmark import StabilityBenchmark
>>>>>>> f2b72471
from lematerial_forgebench.benchmarks.validity_benchmark import ValidityBenchmark
from lematerial_forgebench.data.structure import format_structures
from lematerial_forgebench.metrics.validity_metrics import (
    ChargeNeutralityMetric,
    CoordinationEnvironmentMetric,
    MinimumInteratomicDistanceMetric,
    PhysicalPlausibilityMetric,
)
<<<<<<< HEAD
=======
from lematerial_forgebench.preprocess.stability_preprocess import (
    StabilityPreprocessor,
)
>>>>>>> f2b72471
from lematerial_forgebench.utils.logging import logger

CONFIGS_DIR = Path(__file__).parent.parent / "config"


def load_benchmark_config(config_name: str) -> dict:
    """Load benchmark configuration from YAML file.

    Parameters
    ----------
    config_name : str
        Name of the config file (with or without .yaml extension)
        Will look for the config in the standard configs directory

    Returns
    -------
    dict
        Benchmark configuration
    """
    # Ensure configs directory exists
    if not CONFIGS_DIR.exists():
        CONFIGS_DIR.mkdir(parents=True, exist_ok=True)

    # If config_name is a full path, use it directly
    config_path = Path(config_name)
    if not config_path.is_absolute():
        # Add .yaml extension if not present
        if not config_name.endswith(".yaml"):
            config_name = f"{config_name}.yaml"
        config_path = CONFIGS_DIR / config_name

    # If config doesn't exist but it's the example config, create it
    if not config_path.exists() and config_path.name == "example.yaml":
        example_config = {
            "type": "example",
            "quality_weight": 0.4,
            "diversity_weight": 0.4,
            "novelty_weight": 0.2,
        }
        with open(config_path, "w") as f:
            yaml.dump(example_config, f, default_flow_style=False)

    # If config doesn't exist but it's the validity config, create it
    if not config_path.exists() and config_path.name == "validity.yaml":
        validity_config = {
            "type": "validity",
            "charge_weight": 0.25,
            "distance_weight": 0.25,
            "coordination_weight": 0.25,
            "plausibility_weight": 0.25,
            "description": "Fundamental Validity Benchmark for Materials Generation",
            "version": "0.1.0",
            "metric_configs": {
                "charge_neutrality": {"tolerance": 0.1, "strict": False},
                "interatomic_distance": {"scaling_factor": 0.5},
                "coordination_environment": {
                    "nn_method": "crystalnn",
                    "tolerance": 0.2,
                },
            },
        }
        with open(config_path, "w") as f:
            yaml.dump(validity_config, f, default_flow_style=False)

    if not config_path.exists():
        raise click.ClickException(
            f"Config '{config_path}' not found. "
            "Available configs in standard directory: "
            + ", ".join(f.stem for f in CONFIGS_DIR.glob("*.yaml"))
        )

    with open(config_path, "r") as f:
        config = yaml.safe_load(f)
    return config


def save_results(results: dict, output_path: str):
    """Save benchmark results to file.

    Parameters
    ----------
    results : dict
        Benchmark results
    output_path : str
        Path to save results
    """
    # Create output directory if it doesn't exist
    os.makedirs(os.path.dirname(output_path), exist_ok=True)

    # Save results in YAML format
    with open(output_path, "w") as f:
        yaml.dump(results, f, default_flow_style=False)


@click.command()
@click.argument("input", type=click.Path(exists=True))
@click.argument("config_name", type=str)
@click.option(
    "--output",
    "-o",
    type=click.Path(),
    help="Path to save results",
    default="benchmark_results.yaml",
)
def main(input: str, config_name: str, output: str):
    """Run a benchmark on structures using the specified configuration.

    STRUCTURES_CSV: Path to CSV file containing structures to evaluate
    CONFIG_NAME: Name of the benchmark configuration (e.g. 'example' for example.yaml) or path to a config file
    """
    try:
        # Load structures
        logger.info(f"Loading structures from {input}")
        structures = format_structures(input)
        if not structures:
            logger.error("No valid structures loaded")
            return

        # Benchmark configuration
        logger.info(f"Loading benchmark configuration '{config_name}'")
        config = load_benchmark_config(config_name)

        # Initialization
        benchmark_type = config.get("type", "example")

        if benchmark_type == "example":
            benchmark = ExampleBenchmark(
                quality_weight=config.get("quality_weight", 0.4),
                diversity_weight=config.get("diversity_weight", 0.4),
                novelty_weight=config.get("novelty_weight", 0.2),
            )
        elif benchmark_type == "validity":
            # Get metric-specific configs if available
            metric_configs = config.get("metric_configs", {})

            # Extract charge neutrality config
            charge_config = metric_configs.get("charge_neutrality", {})
            charge_tolerance = charge_config.get("tolerance", 0.1)
            charge_strict = charge_config.get("strict", False)

            # Extract interatomic distance config
            distance_config = metric_configs.get("interatomic_distance", {})
            distance_scaling = distance_config.get("scaling_factor", 0.5)

            # Extract coordination environment config
            coord_config = metric_configs.get("coordination_environment", {})
            coord_nn_method = coord_config.get("nn_method", "crystalnn")
            coord_tolerance = coord_config.get("tolerance", 0.2)

            # Create custom metrics with configuration
<<<<<<< HEAD
            ChargeNeutralityMetric(
                tolerance=charge_tolerance, strict=charge_strict
            )

            MinimumInteratomicDistanceMetric(
                scaling_factor=distance_scaling
            )
=======
            ChargeNeutralityMetric(tolerance=charge_tolerance, strict=charge_strict)

            MinimumInteratomicDistanceMetric(scaling_factor=distance_scaling)
>>>>>>> f2b72471

            CoordinationEnvironmentMetric(
                nn_method=coord_nn_method, tolerance=coord_tolerance
            )

            PhysicalPlausibilityMetric()

            # Create benchmark with custom metrics
            benchmark = ValidityBenchmark(
                charge_weight=config.get("charge_weight", 0.25),
                distance_weight=config.get("distance_weight", 0.25),
                coordination_weight=config.get("coordination_weight", 0.25),
                plausibility_weight=config.get("plausibility_weight", 0.25),
                name=config.get("name", "ValidityBenchmark"),
                description=config.get("description"),
                metadata={
                    "version": config.get("version", "0.1.0"),
                    "metric_configs": metric_configs,
                },
            )
<<<<<<< HEAD
=======
        elif benchmark_type == "stability":
            # before running the benchmark, we need to preprocess the structures
            stability_preprocessor = StabilityPreprocessor()
            # Use the preprocessor to process structures
            preprocessor_result = stability_preprocessor(structures)
            structures = preprocessor_result.processed_structures

            benchmark = StabilityBenchmark()
>>>>>>> f2b72471
        else:
            raise ValueError(f"Unknown benchmark type: {benchmark_type}")

        # Run benchmark
        logger.info("Running benchmark evaluation")
        results = benchmark.evaluate(structures=structures)

        # Save results
        logger.info(f"Saving results to {output}")
        save_results(results.__dict__, output)

        click.echo("\nBenchmark Results Summary:")
        for score_name, score in results.final_scores.items():
            click.echo(f"{score_name}: {score:.3f}")

    except Exception as e:
        logger.error("Benchmark execution failed", exc_info=True)
        raise click.ClickException(str(e))


if __name__ == "__main__":
    main()<|MERGE_RESOLUTION|>--- conflicted
+++ resolved
@@ -11,10 +11,7 @@
 import yaml
 
 from lematerial_forgebench.benchmarks.example import ExampleBenchmark
-<<<<<<< HEAD
-=======
 from lematerial_forgebench.benchmarks.stability_benchmark import StabilityBenchmark
->>>>>>> f2b72471
 from lematerial_forgebench.benchmarks.validity_benchmark import ValidityBenchmark
 from lematerial_forgebench.data.structure import format_structures
 from lematerial_forgebench.metrics.validity_metrics import (
@@ -23,12 +20,9 @@
     MinimumInteratomicDistanceMetric,
     PhysicalPlausibilityMetric,
 )
-<<<<<<< HEAD
-=======
 from lematerial_forgebench.preprocess.stability_preprocess import (
     StabilityPreprocessor,
-)
->>>>>>> f2b72471
+
 from lematerial_forgebench.utils.logging import logger
 
 CONFIGS_DIR = Path(__file__).parent.parent / "config"
@@ -179,7 +173,6 @@
             coord_tolerance = coord_config.get("tolerance", 0.2)
 
             # Create custom metrics with configuration
-<<<<<<< HEAD
             ChargeNeutralityMetric(
                 tolerance=charge_tolerance, strict=charge_strict
             )
@@ -187,11 +180,7 @@
             MinimumInteratomicDistanceMetric(
                 scaling_factor=distance_scaling
             )
-=======
-            ChargeNeutralityMetric(tolerance=charge_tolerance, strict=charge_strict)
-
-            MinimumInteratomicDistanceMetric(scaling_factor=distance_scaling)
->>>>>>> f2b72471
+
 
             CoordinationEnvironmentMetric(
                 nn_method=coord_nn_method, tolerance=coord_tolerance
@@ -212,8 +201,7 @@
                     "metric_configs": metric_configs,
                 },
             )
-<<<<<<< HEAD
-=======
+
         elif benchmark_type == "stability":
             # before running the benchmark, we need to preprocess the structures
             stability_preprocessor = StabilityPreprocessor()
@@ -222,7 +210,6 @@
             structures = preprocessor_result.processed_structures
 
             benchmark = StabilityBenchmark()
->>>>>>> f2b72471
         else:
             raise ValueError(f"Unknown benchmark type: {benchmark_type}")
 
