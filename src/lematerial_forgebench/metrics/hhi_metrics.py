"""
Herfindahl-Hirschman Index (HHI) metrics for material supply risk assessment.

This module implements metrics for evaluating the concentration of element
production and reserves, which can indicate supply risk for materials
generation.
"""

import json
from abc import ABC
from dataclasses import dataclass
from pathlib import Path
from typing import Any

import numpy as np
from pymatgen.core import Composition, Structure

from lematerial_forgebench.metrics.base import (
    BaseMetric,
    MetricConfig,
    MetricResult,
)


def _load_element_properties():
    """Load element properties from JSON file."""
    try:
        # Get the JSON file path relative to this module
        current_dir = Path(__file__).parent
        json_path = current_dir / "data" / "element_properties.json"

        if not json_path.exists():
            raise FileNotFoundError(
                f"Element properties file not found at {json_path}"
            )

        with open(json_path, "r") as f:
            data = json.load(f)

        return data["hhi_production"], data["hhi_reserve"]
    except (FileNotFoundError, KeyError, json.JSONDecodeError) as e:
        raise ImportError(
            f"Could not load element properties: {e}. "
            "Make sure element_properties.json is in "
            "src/lematerial_forgebench/metrics/data/"
        )


@dataclass
class HHIMetricConfig(MetricConfig):
    """Configuration for HHI metrics.

    Parameters
    ----------
    scale_to_0_10 : bool, default=True
        If True, divide the classical 0 to 10,000 HHI by 1000 to get the 0 to
        10 convenience scale used in the MatterGen paper.
    """

    scale_to_0_10: bool = True


class BaseHHIMetric(BaseMetric, ABC):
    """Base class for HHI-based metrics.

    This class provides common functionality for both HHI production
    and HHI reserve metrics.
    """

    def __init__(
        self,
        hhi_table: dict[str, int],
        name: str | None = None,
        description: str | None = None,
        scale_to_0_10: bool = True,
        n_jobs: int = 1,
    ):
        """Initialize HHI metric with element lookup table.

        Parameters
        ----------
        hhi_table : dict[str, int]
            Per-element HHI values (either production or reserve).
        name : str, optional
            Custom name for the metric.
        description : str, optional
            Description of what the metric measures.
        scale_to_0_10 : bool, default=True
            If True, divide by 1000 to get 0-10 scale.
        n_jobs : int, default=1
            Number of parallel jobs to run.
        """
        self.hhi_table = hhi_table
        self.config = HHIMetricConfig(
            name=name or self.__class__.__name__,
            description=description,
            lower_is_better=True,  # Lower HHI indicates less concentration risk
            n_jobs=n_jobs,
            scale_to_0_10=scale_to_0_10,
        )

    def get_low_risk_structures(
        self,
        structures: list[Structure],
        result: "MetricResult" = None,
        threshold: float = 3.0,
    ) -> tuple[list[int], list[float]]:
        """Identify structures with low HHI values (low supply risk).

        Parameters
        ----------
        structures : list[Structure]
            List of structures that were evaluated.
        result : MetricResult, optional
            Previously computed result. If None, will compute fresh.
        threshold : float, default=3.0
            HHI threshold below which structures are considered low-risk.
            Assumes scaled (0-10) values if scale_to_0_10=True.

        Returns
        -------
        tuple[list[int], list[float]]
            - List of indices of low-risk structures
            - List of corresponding HHI values for those structures

        Examples
        --------
        >>> metric = HHIProductionMetric()
        >>> structures = [...]  # Your structures
        >>> result = metric.compute(structures)
        >>> low_risk_indices, low_risk_values = metric.get_low_risk_structures(
        ...     structures, result, threshold=2.5
        ... )
        >>> print(f"Found {len(low_risk_indices)} low-risk structures")
        >>> # Get the actual low-risk structures
        >>> low_risk_structures = [structures[i] for i in low_risk_indices]
        """
        if result is None:
            result = self.compute(structures)

        low_risk_indices = []
        low_risk_values = []

        for i, value in enumerate(result.individual_values):
            if not np.isnan(value) and value <= threshold:
                low_risk_indices.append(i)
                low_risk_values.append(value)

        return low_risk_indices, low_risk_values

    def get_individual_values_with_structures(
        self,
        structures: list[Structure],
        result: "MetricResult" = None,
        include_failed: bool = False,
    ) -> list[tuple[int, Structure, float]]:
        """Get individual HHI values paired with their corresponding structures.

        Parameters
        ----------
        structures : list[Structure]
            List of structures that were evaluated.
        result : MetricResult, optional
            Previously computed result. If None, will compute fresh.
        include_failed : bool, default=False
            Whether to include structures that failed computation (with NaN
            values).

        Returns
        -------
        list[tuple[int, Structure, float]]
            List of (index, structure, hhi_value) tuples.

        Examples
        --------
        >>> metric = HHIProductionMetric()
        >>> structures = [...]  # Your structures
        >>> structure_values = metric.get_individual_values_with_structures(
        ...     structures)
        >>> # Sort by HHI value to find lowest risk
        >>> structure_values.sort(key=lambda x: x[2])
        >>> print(f"Lowest risk structure has HHI = {structure_values[0][2]}")
        """
        if result is None:
            result = self.compute(structures)

        structure_values = []
        for i, (structure, value) in enumerate(
            zip(structures, result.individual_values)
        ):
            if include_failed or not np.isnan(value):
                structure_values.append((i, structure, value))

        return structure_values

    def _get_compute_attributes(self) -> dict[str, Any]:
        """Get attributes needed for computing the metric.

        Returns
        -------
        dict[str, Any]
            Dictionary containing hhi_table and scale_to_0_10.
        """
        return {
            "hhi_table": self.hhi_table,
            "scale_to_0_10": self.config.scale_to_0_10,
        }

    @staticmethod
    def compute_structure(structure: Structure, **compute_args: Any) -> float:
        """Compute HHI for a single structure.

        Parameters
        ----------
        structure : Structure
            A pymatgen Structure object to evaluate.
        **compute_args : Any
            Additional keyword arguments containing hhi_table and scale_to_0_10.

        Returns
        -------
        float
            The computed HHI value for this structure.
        """
        try:
            hhi_table = compute_args["hhi_table"]
            scale_to_0_10 = compute_args["scale_to_0_10"]

            # Get fractional composition
            comp = Composition(structure.composition).fractional_composition

            # Calculate weighted HHI
            # For missing elements, assign maximum HHI value
            # (10000 unscaled / 10 scaled)
            max_hhi_value = 10.0 if scale_to_0_10 else 10000.0

            hhi = 0.0
            for el in comp:
                element_symbol = el.symbol
                if element_symbol in hhi_table:
                    element_hhi = hhi_table[element_symbol]
                    # Apply scaling if requested
                    if scale_to_0_10:
                        element_hhi = element_hhi / 1000.0
                else:
                    # Element not found in HHI table - assign maximum risk value
                    element_hhi = max_hhi_value

                hhi += comp[el] * element_hhi

            return hhi

        except Exception as e:
            # Other computation errors
            raise ValueError(f"Failed to compute HHI: {str(e)}")

    def aggregate_results(self, values: list[float]) -> dict[str, Any]:
        """Aggregate individual HHI results into final metrics.

        Parameters
        ----------
        values : list[float]
            Individual HHI values for each structure.

        Returns
        -------
        dict[str, Any]
            Dictionary containing aggregated metrics and uncertainties.
            Individual values are preserved and accessible through
            MetricResult.individual_values and also included in the metrics
            dictionary as 'individual_hhi_values'.
        """
        values_array = np.array(values)
        valid_mask = ~np.isnan(values_array)
        valid_values = values_array[valid_mask]

        prefix = self.name.lower()
        primary_metric_name = f"{prefix}_mean"

        if not valid_values.size:
            return {
                "metrics": {
                    primary_metric_name: float("nan"),
                    "individual_hhi_values": values,  # Include even if all NaN
                },
                "primary_metric": primary_metric_name,
                "uncertainties": {},
            }

        # Compute statistics
        mean_hhi = valid_values.mean()
        std_hhi = valid_values.std() if valid_values.size > 1 else 0.0
        min_hhi = valid_values.min()
        max_hhi = valid_values.max()
        median_hhi = np.median(valid_values)

        # Calculate percentiles for risk assessment
        percentile_25, median_hhi, percentile_75 = np.percentile(
            valid_values, [25, 50, 75]
        )

        # Count low-risk structures (below different thresholds)
        # These thresholds assume scaled (0-10) values
        low_risk_count_2 = (valid_values <= 2.0).sum()
        low_risk_count_3 = (valid_values <= 3.0).sum()
        low_risk_count_5 = (valid_values <= 5.0).sum()

        count_valid = valid_values.size

        metrics = {
            # Individual values - in same order as input structures
            "individual_hhi_values": values,
            # Basic statistics
            primary_metric_name: mean_hhi,
            f"{prefix}_std": std_hhi,
            f"{prefix}_min": min_hhi,
            f"{prefix}_max": max_hhi,
            f"{prefix}_median": median_hhi,
            f"{prefix}_25th_percentile": percentile_25,
            f"{prefix}_75th_percentile": percentile_75,
            # Risk assessment metrics
            f"{prefix}_low_risk_count_2": low_risk_count_2,
            f"{prefix}_low_risk_count_3": low_risk_count_3,
            f"{prefix}_low_risk_count_5": low_risk_count_5,
            f"{prefix}_low_risk_fraction_2": (low_risk_count_2 / count_valid),
            f"{prefix}_low_risk_fraction_3": (low_risk_count_3 / count_valid),
            f"{prefix}_low_risk_fraction_5": (low_risk_count_5 / count_valid),
            # Count metrics
            "total_structures_evaluated": count_valid,
            "failed_structures_count": len(values) - count_valid,
        }

        uncertainties = {
            primary_metric_name: {
                "std": std_hhi,
                "std_error": (
                    std_hhi / np.sqrt(count_valid) if valid_values.size else 0
                ),
            }
        }

        return {
            "metrics": metrics,
            "primary_metric": primary_metric_name,
            "uncertainties": uncertainties,
        }


class HHIProductionMetric(BaseHHIMetric):
    """Herfindahl-Hirschman Index for production concentration.

    This metric evaluates the concentration of element production sources,
    indicating supply risk based on market concentration.
    Higher values indicate more concentrated supply chains and higher risk.

    Elements not found in the HHI production data are automatically assigned
    the maximum HHI value (10000 unscaled / 10 scaled), representing maximum
    supply risk for rare or untracked elements.
    """

    def __init__(
        self,
        name: str | None = None,
        description: str | None = None,
        scale_to_0_10: bool = True,
        n_jobs: int = 1,
    ):
        """Initialize HHI Production metric.

        Parameters
        ----------
        name : str, optional
            Custom name for the metric.
        description : str, optional
            Description of the metric.
        scale_to_0_10 : bool, default=True
            If True, divide by 1000 to get 0-10 scale.
        n_jobs : int, default=1
            Number of parallel jobs to run.
        """
<<<<<<< HEAD
        # Load HHI data
        hhi_production, _ = _load_element_properties()
=======
        # Import HHI production data
        try:
            from pathlib import Path

            # Get the root directory (go up from metrics folder to lematerial_forgebench to src to root)
            current_file = Path(__file__).resolve()
            root_dir = current_file.parent.parent.parent.parent  # Go up to root
            data_props_path = root_dir / "data" / "data_props.py"

            if not data_props_path.exists():
                raise ImportError(f"data_props.py not found at {data_props_path}")

            # Add root directory to path and import
            import sys

            if str(root_dir) not in sys.path:
                sys.path.insert(0, str(root_dir))

            from data.data_props import hhi_production
        except ImportError as e:
            raise ImportError(
                f"Could not import hhi_production from data.data_props: {e}. "
                "Make sure the data_props.py file is in the root/data directory."
            )
>>>>>>> 3e0d3015

        super().__init__(
            hhi_table=hhi_production,
            name=name or "HHIProduction",
            description=description
            or (
                "Herfindahl-Hirschman Index for element production "
                "concentration. Higher values indicate more concentrated "
                "supply chains and higher supply risk."
            ),
            scale_to_0_10=scale_to_0_10,
            n_jobs=n_jobs,
        )


class HHIReserveMetric(BaseHHIMetric):
    """Herfindahl-Hirschman Index for reserve concentration.

    This metric evaluates the concentration of element reserves,
    indicating long-term supply risk based on reserve distribution.
    Higher values indicate more concentrated reserves and higher long-term risk.

    Elements not found in the HHI reserve data are automatically assigned
    the maximum HHI value (10000 unscaled / 10 scaled), representing maximum
    supply risk for rare or untracked elements.
    """

    def __init__(
        self,
        name: str | None = None,
        description: str | None = None,
        scale_to_0_10: bool = True,
        n_jobs: int = 1,
    ):
        """Initialize HHI Reserve metric.

        Parameters
        ----------
        name : str, optional
            Custom name for the metric.
        description : str, optional
            Description of the metric.
        scale_to_0_10 : bool, default=True
            If True, divide by 1000 to get 0-10 scale.
        n_jobs : int, default=1
            Number of parallel jobs to run.
        """
<<<<<<< HEAD
        # Load HHI data
        _, hhi_reserve = _load_element_properties()
=======
        # Import HHI reserve data
        try:
            from pathlib import Path

            # Get the root directory (go up from metrics folder to lematerial_forgebench to src to root)
            current_file = Path(__file__).resolve()
            root_dir = current_file.parent.parent.parent.parent  # Go up to root
            data_props_path = root_dir / "data" / "data_props.py"

            if not data_props_path.exists():
                raise ImportError(f"data_props.py not found at {data_props_path}")

            # Add root directory to path and import
            import sys

            if str(root_dir) not in sys.path:
                sys.path.insert(0, str(root_dir))

            from data.data_props import hhi_reserve
        except ImportError as e:
            raise ImportError(
                f"Could not import hhi_reserve from data.data_props: {e}. "
                "Make sure the data_props.py file is in the root/data directory."
            )
>>>>>>> 3e0d3015

        super().__init__(
            hhi_table=hhi_reserve,
            name=name or "HHIReserve",
            description=description
            or (
                "Herfindahl-Hirschman Index for element reserve concentration. "
                "Higher values indicate more concentrated reserves and higher "
                "long-term supply risk."
            ),
            scale_to_0_10=scale_to_0_10,
            n_jobs=n_jobs,
        )


# Convenience function for easy usage
def compound_hhi(formula: str, hhi_table: dict, scale_to_0_10: bool = True) -> float:
    """
    Return the Herfindahl-Hirschman Index of a compound.

    Parameters
    ----------
    formula : str
        Chemical formula, e.g. "Nd2Fe14B".
    hhi_table : dict[str, int]
        Per-element HHI values (either production or reserve).
    scale_to_0_10 : bool, optional
        If True, divide the classical 0 to 10,000 HHI by 1000 to get the 0 to
        10 convenience scale used in the MatterGen paper.

    Returns
    -------
    float
        The weighted HHI value for the compound.
        Elements not found in hhi_table are assigned maximum HHI value
        (10000/10).

    Examples
    --------
    >>> hhi_production, hhi_reserve = _load_element_properties()
    >>> compound_hhi("Nd2Fe14B", hhi_production)
    5.234
    >>> compound_hhi("LiFePO4", hhi_reserve, scale_to_0_10=False)
    3456.7
    >>> compound_hhi("UPt3", hhi_production)  # U might not be in table
    8.5  # High value due to rare U
    """
    comp = Composition(formula).fractional_composition

    # For missing elements, assign maximum HHI value
    max_hhi_value = 10.0 if scale_to_0_10 else 10000.0

    hhi = 0.0
    for el in comp:
        element_symbol = el.symbol
        if element_symbol in hhi_table:
            element_hhi = hhi_table[element_symbol]
            # Apply scaling if requested
            if scale_to_0_10:
                element_hhi = element_hhi / 1000.0
        else:
            # Element not found in HHI table - assign maximum risk value
            element_hhi = max_hhi_value

        hhi += comp[el] * element_hhi

    return hhi<|MERGE_RESOLUTION|>--- conflicted
+++ resolved
@@ -378,35 +378,7 @@
         n_jobs : int, default=1
             Number of parallel jobs to run.
         """
-<<<<<<< HEAD
-        # Load HHI data
         hhi_production, _ = _load_element_properties()
-=======
-        # Import HHI production data
-        try:
-            from pathlib import Path
-
-            # Get the root directory (go up from metrics folder to lematerial_forgebench to src to root)
-            current_file = Path(__file__).resolve()
-            root_dir = current_file.parent.parent.parent.parent  # Go up to root
-            data_props_path = root_dir / "data" / "data_props.py"
-
-            if not data_props_path.exists():
-                raise ImportError(f"data_props.py not found at {data_props_path}")
-
-            # Add root directory to path and import
-            import sys
-
-            if str(root_dir) not in sys.path:
-                sys.path.insert(0, str(root_dir))
-
-            from data.data_props import hhi_production
-        except ImportError as e:
-            raise ImportError(
-                f"Could not import hhi_production from data.data_props: {e}. "
-                "Make sure the data_props.py file is in the root/data directory."
-            )
->>>>>>> 3e0d3015
 
         super().__init__(
             hhi_table=hhi_production,
@@ -454,35 +426,7 @@
         n_jobs : int, default=1
             Number of parallel jobs to run.
         """
-<<<<<<< HEAD
-        # Load HHI data
         _, hhi_reserve = _load_element_properties()
-=======
-        # Import HHI reserve data
-        try:
-            from pathlib import Path
-
-            # Get the root directory (go up from metrics folder to lematerial_forgebench to src to root)
-            current_file = Path(__file__).resolve()
-            root_dir = current_file.parent.parent.parent.parent  # Go up to root
-            data_props_path = root_dir / "data" / "data_props.py"
-
-            if not data_props_path.exists():
-                raise ImportError(f"data_props.py not found at {data_props_path}")
-
-            # Add root directory to path and import
-            import sys
-
-            if str(root_dir) not in sys.path:
-                sys.path.insert(0, str(root_dir))
-
-            from data.data_props import hhi_reserve
-        except ImportError as e:
-            raise ImportError(
-                f"Could not import hhi_reserve from data.data_props: {e}. "
-                "Make sure the data_props.py file is in the root/data directory."
-            )
->>>>>>> 3e0d3015
 
         super().__init__(
             hhi_table=hhi_reserve,
