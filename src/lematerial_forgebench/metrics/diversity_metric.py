--- conflicted
+++ resolved
@@ -3,15 +3,15 @@
 training set. Ensuring the generative process explores a wide range of chemical and structural space, rather
 than collapsing to a few known motifs.
 
-Metrics include:
+Metrics include: 
 (i) Comparing distributions of elements, stoichiometry,
-space groups, or lattice parameters between generated and training/reference sets[Kazeev et al., 2025].
+space groups, or lattice parameters between generated and training/reference sets[Kazeev et al., 2025]. 
 
 (ii) Calculating pairwise similarities (e.g., using structure matchers or adapted molecular metrics like Tanimoto
 similarity[Gubina et al., 2024]) within the generated set (internal diversity) and between generated and
 known structures (novelty/external diversity).
 
-(iii) Techniques like Density and Coverage[Naeem et al.,2020], originally from image generation, aim to
+(iii) Techniques like Density and Coverage[Naeem et al.,2020], originally from image generation, aim to 
 separately quantify sample fidelity and the extent to which the generated distribution covers the true
 distribution. The Fréchet Wrenformer Distance (FWD) has been proposed specifically for crystals to account
  for symmetry[Kelvinius et al., 2025].
@@ -21,7 +21,6 @@
 or deformation resistance values)[Janmohamed et al., 2024
 
 """
-
 from collections import defaultdict
 from dataclasses import dataclass
 from typing import Any, Dict
@@ -42,7 +41,6 @@
 -------------------------------------------------------------------------------
 """
 
-
 @dataclass
 class ElementComponentConfig(MetricConfig):
     """Configuration for the Elemental Diversity metric.
@@ -56,25 +54,23 @@
         The number of Reference Elements to compute Coverage across. Set to 118 as a default
     """
 
-    reference_element_space: int = 118
-
+    reference_element_space:int = 118
 
 class ElementDiversityMetric(BaseMetric):
     """
     Calculates a scalar score capturing elemental diversity across the structures compared to reference distribution
     """
-
     def __init__(
         self,
         name: str | None = "Element Diversity",
         description: str | None = None,
         lower_is_better: bool = False,
         n_jobs: int = 1,
-        reference_element_space=118,
+        reference_element_space = 118,
     ):
         super().__init__(
             name=name or "Element Diversity",
-            description=description
+            description=description 
             or "Scalar Score of Elemental Diversity in Generated Set",
             lower_is_better=lower_is_better,
             n_jobs=n_jobs,
@@ -85,92 +81,30 @@
             lower_is_better=self.config.lower_is_better,
             n_jobs=self.config.n_jobs,
             reference_element_space=reference_element_space,
-        )
-
+            )
+        
         # Initialize element Histogram
         self._init_element_histogram()
-
+    
     def _init_element_histogram(self):
         """
         Initialize an empty dictionary to function as a histogram counter for element.
         Dictionary mapping is Element -> total count across all structure
-        Note: Before compute, Dictionary Values are normalized
+        Note: Before compute, Dictionary Values are normalized 
         """
 
         self.element_histogram = defaultdict(int)
 
-<<<<<<< HEAD
-=======
-    def _compute_vendi_score_with_uncertainty(self) -> dict[str, float]:
-        """
-        Compute the Vendi score (effective diversity) from an elemental distribution,
-        along with Shannon entropy, variance, and standard deviation.
-
-        Parameters
-        ----------
-        elemental_distribution : dict[str, int]
-            A dictionary where keys are atomic numbers (or categories)
-            and values are counts or frequencies.
-
-        Returns
-        -------
-        dict[str, float]
-            Dictionary containing:
-            - vendi_score: Effective number of categories
-            - shannon_entropy: Raw entropy in nats
-            - entropy_variance: Estimated variance of entropy (multi-nomial approx.)
-            - entropy_std: Standard deviation (sqrt of variance)
-
-        References
-        ----------
-        Friedman, D., & Dieng, A. B. (2023).
-        The Vendi Score: A Diversity Evaluation Metric for Machine Learning.
-        Transactions on Machine Learning Research. https://openreview.net/forum?id=aNVLfhU9pH
-
-        """
-        values = np.array(list(self.element_histogram.values()), dtype=float)
-        total = np.sum(values)
-
-        if total == 0:
-            return {
-                "vendi_score": 0.0,
-                "shannon_entropy": 0.0,
-                "entropy_variance": 0.0,
-                "entropy_std": 0.0,
-            }
-
-        # Normalize to probability distribution
-        probs = values / total
-
-        # Shannon entropy (in nats)
-        entropy = -np.sum(probs * np.log(probs + 1e-12))  # add epsilon to avoid log(0)
-
-        # Vendi score
-        vendi_score = np.exp(entropy)
-
-        # Variance of entropy estimate (asymptotic approximation)
-        second_moment = np.sum(probs * (np.log(probs + 1e-12)) ** 2)
-        entropy_variance = (1 / total) * (second_moment - entropy**2)
-        entropy_std = np.sqrt(entropy_variance)
-
+
+    def _get_compute_attributes(self) -> dict[str, Any]:
         return {
-            "vendi_score": vendi_score,
-            "shannon_entropy": entropy,
-            "entropy_variance": entropy_variance,
-            "entropy_std": entropy_std,
+            "elemental_histogram" : self.element_histogram
         }
->>>>>>> 53b9ba23
-
-    def _get_compute_attributes(self) -> dict[str, Any]:
-        return {"elemental_histogram": self.element_histogram}
 
     @staticmethod
-    def compute_structure(
-        structure: Structure, elemental_histogram: Dict[str, int]
-    ) -> float:
+    def compute_structure(structure: Structure, elemental_histogram: Dict[str, int]) -> float:
         """
         Retrieves all elements present in Structure and adds count to internal elemental distribution
-
         Parameters
         ----------
         structure: Structure
@@ -181,7 +115,7 @@
         Returns:
         -------
         float:
-            This value serves as a Binary Indicator representing if the structure was successfully evaluated or not.
+            This value serves as a Binary Indicator representing if the structure was successfully evaluated or not. 
 
         """
         try:
@@ -190,11 +124,9 @@
                 atom = site.species_string
                 elemental_histogram[atom] += 1
             return 0.0
-
+    
         except Exception as e:
-            logger.debug(
-                f"Could not determine Elements in {structure.formula} : {str(e)}"
-            )
+            logger.debug(f"Could not determine Elements in {structure.formula} : {str(e)}")
             return 1.0
 
     def aggregate_results(self, values: list[float]) -> dict[str, Any]:
@@ -212,36 +144,22 @@
             Dictionary with aggregated metrics.
         """
         invalid_computations = sum(values)
-<<<<<<< HEAD
         elemental_diversity_metric = compute_vendi_score_with_uncertainty(self.element_histogram)
         coverage_ratio = len(self.element_histogram.keys()) / self.config.reference_element_space
-=======
-        elemental_diversity_metric = self._compute_vendi_score_with_uncertainty()
-        coverage_ratio = (
-            len(self.element_histogram.keys()) / self.config.reference_element_space
-        )
->>>>>>> 53b9ba23
 
         return {
             "metrics": {
-                "element_diversity_vendi_score": elemental_diversity_metric[
-                    "vendi_score"
-                ],
-                "element_diversity_shannon_entropy": elemental_diversity_metric[
-                    "shannon_entropy"
-                ],
-                "invalid_computations_in_batch": invalid_computations,
-                "element_coverage_ratio": coverage_ratio,
+                "element_diversity_vendi_score": elemental_diversity_metric["vendi_score"],
+                "element_diversity_shannon_entropy": elemental_diversity_metric["shannon_entropy"],
+                "invalid_computations_in_batch":invalid_computations,
+                "element_coverage_ratio" : coverage_ratio
             },
             "primary_metric": "element_coverage_ratio",
             "uncertainties": {
-                "shannon_entropy_std": elemental_diversity_metric["entropy_std"],
-                "shannon_entropy_variance": elemental_diversity_metric[
-                    "entropy_variance"
-                ],
-            },
+                "shannon_entropy_std" : elemental_diversity_metric["entropy_std"],
+                "shannon_entropy_variance": elemental_diversity_metric["entropy_variance"],
+            }
         }
-
 
 """
 -------------------------------------------------------------------------------
@@ -249,22 +167,19 @@
 -------------------------------------------------------------------------------
 """
 
-
 @dataclass
 class SpaceGroupComponentConfig(MetricConfig):
     """Configuration for the DiversityScore metric.
 
     This configuration extends the base MetricConfig to include
     weights for evaluating different components of structural diversity.
-
+    
     Parameters
     ----------
     reference_space_group_space : int
         The number of Reference Elements to compute Coverage across. Set to 230 as a default
     """
-
     reference_space_group_space: int = 230
-
 
 class SpaceGroupDiversityMetric(BaseMetric):
     """
@@ -277,11 +192,12 @@
         description: str | None = None,
         lower_is_better: bool = False,
         n_jobs: int = 1,
-        reference_space_group_space: int = 230,
+        reference_space_group_space: int = 230
+
     ):
         super().__init__(
             name=name or "Space Group Diversity",
-            description=description
+            description=description 
             or "Scalar Score of Space Group Diversity in Generated Set",
             lower_is_better=lower_is_better,
             n_jobs=n_jobs,
@@ -291,90 +207,28 @@
             description=self.config.description,
             lower_is_better=self.config.lower_is_better,
             n_jobs=self.config.n_jobs,
-            reference_space_group_space=reference_space_group_space,
-        )
-
+            reference_space_group_space=reference_space_group_space
+            )
+        
         self._init_spacegroup_histogram()
 
     def _init_spacegroup_histogram(self):
         """
         Initialize an empty dictionary to function as a histogram counter for element.
         Dictionary mapping is Element -> total count across all structure
-        Note: Before compute, Dictionary Values are normalized
+        Note: Before compute, Dictionary Values are normalized 
         """
 
         self.spacegroup_histogram = defaultdict(int)
-<<<<<<< HEAD
-    
-=======
-
-    def _compute_vendi_score_with_uncertainty(self) -> dict[str, float]:
-        """
-        Compute the Vendi score (effective diversity) from the spacegroup distribution,
-        along with Shannon entropy, variance, and standard deviation.
-
-        Parameters
-        ----------
-        spacegroup_distribution : dict[str, int]
-            A dictionary where keys are atomic numbers (or categories)
-            and values are counts or frequencies.
-
-        Returns
-        -------
-        dict[str, float]
-            Dictionary containing:
-            - vendi_score: Effective number of categories
-            - shannon_entropy: Raw entropy in nats
-            - entropy_variance: Estimated variance of entropy (multi-nomial approx.)
-            - entropy_std: Standard deviation (sqrt of variance)
-
-        References
-        ----------
-        Friedman, D., & Dieng, A. B. (2023).
-        The Vendi Score: A Diversity Evaluation Metric for Machine Learning.
-        Transactions on Machine Learning Research. https://openreview.net/forum?id=aNVLfhU9pH
-
-        """
-        values = np.array(list(self.spacegroup_histogram.values()), dtype=float)
-        total = np.sum(values)
-
-        if total == 0:
-            return {
-                "vendi_score": 0.0,
-                "shannon_entropy": 0.0,
-                "entropy_variance": 0.0,
-                "entropy_std": 0.0,
-            }
-
-        # Normalize to probability distribution
-        probs = values / total
-
-        # Shannon entropy (in nats)
-        entropy = -np.sum(probs * np.log(probs + 1e-12))  # add epsilon to avoid log(0)
-
-        # Vendi score
-        vendi_score = np.exp(entropy)
-
-        # Variance of entropy estimate (asymptotic approximation)
-        second_moment = np.sum(probs * (np.log(probs + 1e-12)) ** 2)
-        entropy_variance = (1 / total) * (second_moment - entropy**2)
-        entropy_std = np.sqrt(entropy_variance)
-
+    
+
+    def _get_compute_attributes(self) -> dict[str, Any]:
         return {
-            "vendi_score": vendi_score,
-            "shannon_entropy": entropy,
-            "entropy_variance": entropy_variance,
-            "entropy_std": entropy_std,
+            "spacegroup_histogram" : self.spacegroup_histogram
         }
->>>>>>> 53b9ba23
-
-    def _get_compute_attributes(self) -> dict[str, Any]:
-        return {"spacegroup_histogram": self.spacegroup_histogram}
-
+    
     @staticmethod
-    def compute_structure(
-        structure: Structure, spacegroup_histogram: Dict[str, int]
-    ) -> float:
+    def compute_structure(structure: Structure, spacegroup_histogram: Dict[str, int]) -> float:
         """
         Retrieves all elements present in Structure and adds count to internal elemental distribution
         Parameters
@@ -387,27 +241,25 @@
         Returns:
         -------
         float:
-            This value serves as a Binary Indicator representing if the structure was successfully evaluated or not.
+            This value serves as a Binary Indicator representing if the structure was successfully evaluated or not. 
 
         """
         try:
             spacegroup_symbol, spacegroup_number = structure.get_space_group_info()
             spacegroup_histogram[spacegroup_symbol] += 1
-            return spacegroup_number / 230
-
+            return spacegroup_number/230
+    
         except Exception as e:
-            logger.debug(
-                f"Could not determine Spacegroup in {structure.formula} : {str(e)}"
-            )
+            logger.debug(f"Could not determine Spacegroup in {structure.formula} : {str(e)}")
             return 0
-
+        
     def aggregate_results(self, values: list[float]) -> dict[str, Any]:
         """Aggregate results into final metric values.
 
         Parameters
         ----------
         values : list[float]
-            the structure-wise symmetry score computed based off spacegroup number / 230.
+            the structure-wise symmetry score computed based off spacegroup number / 230. 
             This normalized score gives a sense of low vs high symmetry
 
         Returns
@@ -416,44 +268,29 @@
             Dictionary with aggregated metrics.
         """
         mean_symmetry_rating = np.mean(values)
-<<<<<<< HEAD
         spacegroup_diversity_metric = compute_vendi_score_with_uncertainty(self.spacegroup_histogram)
-        space_group_coverage = len(self.spacegroup_histogram.keys()) // self.config.reference_space_group_space
-=======
-        spacegroup_diversity_metric = self._compute_vendi_score_with_uncertainty()
-        space_group_coverage = (
-            len(self.spacegroup_histogram.keys())
-            // self.config.reference_space_group_space
-        )
->>>>>>> 53b9ba23
+        space_group_coverage = len(self.spacegroup_histogram.keys()) / self.config.reference_space_group_space
 
         return {
             "metrics": {
-                "spacegroup_diversity_vendi_score": spacegroup_diversity_metric[
-                    "vendi_score"
-                ],
-                "spacegroup_diversity_shannon_entropy": spacegroup_diversity_metric[
-                    "shannon_entropy"
-                ],
-                "mean_symmetry_rating": mean_symmetry_rating,
-                "space_group_coverage": space_group_coverage,
+                "spacegroup_diversity_vendi_score": spacegroup_diversity_metric["vendi_score"],
+                "spacegroup_diversity_shannon_entropy": spacegroup_diversity_metric["shannon_entropy"],
+                "mean_symmetry_rating":mean_symmetry_rating,
+                "space_group_coverage": space_group_coverage
             },
             "primary_metric": "space_group_coverage",
             "uncertainties": {
-                "shannon_entropy_std": spacegroup_diversity_metric["entropy_std"],
-                "shannon_entropy_variance": spacegroup_diversity_metric[
-                    "entropy_variance"
-                ],
-            },
+                "shannon_entropy_std" : spacegroup_diversity_metric["entropy_std"],
+                "shannon_entropy_variance": spacegroup_diversity_metric["entropy_variance"],
+            }
         }
 
-
+        
 """
 -------------------------------------------------------------------------------
 Density Diversity
 -------------------------------------------------------------------------------
 """
-
 
 @dataclass
 class PhysicalSizeComponentConfig(MetricConfig):
@@ -471,11 +308,9 @@
             Float value for bin size and effective precision for packing factor histogram
 
     """
-
     density_bin_size: float = 0.5
     lattice_bin_size: float = 0.5
     packing_factor_bin_size: float = 0.05
-
 
 class PhysicalSizeComponentMetric(BaseMetric):
     """
@@ -488,13 +323,13 @@
         description: str | None = None,
         lower_is_better: bool = False,
         n_jobs: int = 1,
-        density_bin_size: float = 0.5,
-        lattice_bin_size: float = 0.5,
-        packing_factor_bin_size: float = 0.05,
+        density_bin_size:float = 0.5,
+        lattice_bin_size:float = 0.5,
+        packing_factor_bin_size:float = 0.05,
     ):
         super().__init__(
             name=name or "Physical Diversity",
-            description=description
+            description=description 
             or "Scalar Score of Physical Diversity in Generated Set",
             lower_is_better=lower_is_better,
             n_jobs=n_jobs,
@@ -504,16 +339,16 @@
             description=self.config.description,
             lower_is_better=self.config.lower_is_better,
             n_jobs=self.config.n_jobs,
-            density_bin_size=density_bin_size,
+            density_bin_size= density_bin_size,
             lattice_bin_size=lattice_bin_size,
             packing_factor_bin_size=packing_factor_bin_size,
-        )
-
-        # Initializing Generated Dataset Histograms
+            )
+        
+        # Initializing Generated Dataset Histograms 
         self._init_density_histogram(
             smallest_density_bucket=0.5,
             largest_density_bucket=25.0,
-        )
+            )
 
         self._init_lattice_param_histogram(
             smallest_lattice_size=0.0,
@@ -521,10 +356,11 @@
         )
 
         self._init_packing_factor_histogram(
-            smallest_packing_factor=0.0, largest_packing_factor=1.0
+            smallest_packing_factor=0.0,
+            largest_packing_factor=1.0
         )
-
-        # Initializing Reference Dataset Histograms
+        
+        # Initializing Reference Dataset Histograms 
         self._init_reference_density_histogram(
             smallest_density_bucket=0.5,
             largest_density_bucket=25.0,
@@ -538,11 +374,12 @@
             largest_packing_factor=1.0,
         )
 
+
     def _init_density_histogram(
-        self,
-        smallest_density_bucket: float = 0.5,
-        largest_density_bucket: float = 25.0,
-    ):
+            self,
+            smallest_density_bucket:float = 0.5,
+            largest_density_bucket:float = 25.0,
+            ):
         """
         Instantiates a bucket-based histogram capturing diversity and corresponding frequency
         of materials in the generated set.
@@ -554,19 +391,15 @@
             Float value for the largest sized bucket to capture
         """
 
-        bins = np.arange(
-            smallest_density_bucket,
-            largest_density_bucket,
-            self.config.density_bin_size,
-        )
-        bucket_dict = {lower_ceiling: 0 for lower_ceiling in bins}
+        bins = np.arange(smallest_density_bucket, largest_density_bucket, self.config.density_bin_size )
+        bucket_dict = {lower_ceiling :0 for lower_ceiling in bins }
         self.density_histogram = bucket_dict
-
+    
     def _init_lattice_param_histogram(
-        self,
-        smallest_lattice_size: float = 0.0,
-        largest_lattice_size: float = 50.0,
-    ):
+            self,
+            smallest_lattice_size:float = 0.0,
+            largest_lattice_size:float = 50.0,
+            ):
         """
         Instantiates a bucket-based histogram capturing diversity and corresponding frequency
         of materials in the generated set.
@@ -578,19 +411,17 @@
             Float value for the largest sized bucket to capture
         """
 
-        bins = np.arange(
-            smallest_lattice_size, largest_lattice_size, self.config.lattice_bin_size
-        )
-        bucket_dict = {lower_ceiling: 0 for lower_ceiling in bins}
+        bins = np.arange(smallest_lattice_size, largest_lattice_size, self.config.lattice_bin_size )
+        bucket_dict = {lower_ceiling :0 for lower_ceiling in bins }
         self.lattice_a_histogram = bucket_dict
         self.lattice_b_histogram = bucket_dict
         self.lattice_c_histogram = bucket_dict
 
     def _init_packing_factor_histogram(
-        self,
-        smallest_packing_factor: float = 0.0,
-        largest_packing_factor: float = 1.0,
-    ):
+            self,
+            smallest_packing_factor:float = 0.0,
+            largest_packing_factor:float = 1.0,
+            ):
         """
         Instantiates a bucket-based histogram capturing diversity and corresponding frequency
         of materials in the generated set.
@@ -602,19 +433,15 @@
             Float value for the largest sized bucket to capture
         """
 
-        bins = np.arange(
-            smallest_packing_factor,
-            largest_packing_factor,
-            self.config.packing_factor_bin_size,
-        )
-        bucket_dict = {lower_ceiling: 0 for lower_ceiling in bins}
+        bins = np.arange(smallest_packing_factor, largest_packing_factor, self.config.packing_factor_bin_size )
+        bucket_dict = {lower_ceiling :0 for lower_ceiling in bins }
         self.packing_factor_histogram = bucket_dict
 
     def _init_reference_density_histogram(
-        self,
-        smallest_density_bucket: float = 0.5,
-        largest_density_bucket: float = 25.0,
-    ):
+            self,
+            smallest_density_bucket:float = 0.5,
+            largest_density_bucket:float = 25.0,
+            ):
         """
         Instantiates a bucket-based histogram capturing diversity and corresponding frequency
         of materials in the generated set.
@@ -626,21 +453,15 @@
             Float value for the largest sized bucket to capture
         """
 
-        bins = np.arange(
-            smallest_density_bucket,
-            largest_density_bucket,
-            self.config.density_bin_size,
-        )
-        bucket_dict = {
-            lower_ceiling: 1 for lower_ceiling in bins
-        }  # setting this as a uniform dist
+        bins = np.arange(smallest_density_bucket, largest_density_bucket, self.config.density_bin_size )
+        bucket_dict = {lower_ceiling :1 for lower_ceiling in bins } # setting this as a uniform dist 
         self.reference_density_histogram = bucket_dict
 
     def _init_reference_lattice_params_histogram(
-        self,
-        smallest_lattice_size: float = 0.0,
-        largest_lattice_size: float = 50.0,
-    ):
+            self,
+            smallest_lattice_size:float = 0.0,
+            largest_lattice_size:float = 50.0,
+            ):
         """
         Instantiates a bucket-based histogram capturing diversity and corresponding frequency
         of materials in the generated set.
@@ -652,21 +473,17 @@
             Float value for the largest sized bucket to capture
         """
 
-        bins = np.arange(
-            smallest_lattice_size, largest_lattice_size, self.config.density_bin_size
-        )
-        bucket_dict = {
-            lower_ceiling: 1 for lower_ceiling in bins
-        }  # setting as a uniform dist
+        bins = np.arange(smallest_lattice_size, largest_lattice_size, self.config.density_bin_size )
+        bucket_dict = {lower_ceiling:1 for lower_ceiling in bins } # setting as a uniform dist
         self.reference_lattice_a = bucket_dict
         self.reference_lattice_b = bucket_dict
         self.reference_lattice_c = bucket_dict
 
     def _init_reference_packing_factor_histogram(
-        self,
-        smallest_packing_factor: float = 0.0,
-        largest_packing_factor: float = 1.0,
-    ):
+            self,
+            smallest_packing_factor:float = 0.0,
+            largest_packing_factor:float = 1.0,
+            ):
         """
         Instantiates a bucket-based histogram capturing diversity and corresponding frequency
         of materials in the generated set.
@@ -678,19 +495,17 @@
             Float value for the largest sized bucket to capture
         """
 
-        bins = np.arange(
-            smallest_packing_factor,
-            largest_packing_factor,
-            self.config.packing_factor_bin_size,
-        )
-        bucket_dict = {lower_ceiling: 1 for lower_ceiling in bins}
+        bins = np.arange(smallest_packing_factor, largest_packing_factor, self.config.packing_factor_bin_size )
+        bucket_dict = {lower_ceiling:1 for lower_ceiling in bins }
         self.reference_packing_factor = bucket_dict
 
-    def _compute_diversity_with_kl(
-        self, actual_histogram, reference_histogram
+    def _compute_diversity_with_kl(  
+        self,
+        actual_histogram,
+        reference_histogram
     ) -> dict[str, float]:
         """
-        Compute Shannon entropy and KL divergence between the actual
+        Compute Shannon entropy and KL divergence between the actual 
         distribution of the current dataset and a reference distribution.
 
         Assumes both distributions are defined over the same bins, and are class objects
@@ -706,18 +521,16 @@
 
         References
         ----------
-        - Shannon, C. E. (1948).
-        *A Mathematical Theory of Communication*.
+        - Shannon, C. E. (1948). 
+        *A Mathematical Theory of Communication*.  
         [https://ieeexplore.ieee.org/document/6773024](https://ieeexplore.ieee.org/document/6773024)
 
-        - Kullback, S., & Leibler, R. A. (1951).
-        *On Information and Sufficiency*.
+        - Kullback, S., & Leibler, R. A. (1951). 
+        *On Information and Sufficiency*.  
         [https://projecteuclid.org/euclid.aoms/1177729694](https://projecteuclid.org/euclid.aoms/1177729694)
         """
         values = np.array(list(actual_histogram.values()), dtype=float)
-        ref_values = np.array(
-            [reference_histogram.get(k, 1) for k in actual_histogram], dtype=float
-        )
+        ref_values = np.array([reference_histogram.get(k, 1) for k in actual_histogram], dtype=float)
 
         total = np.sum(values)
         ref_total = np.sum(ref_values)
@@ -751,7 +564,7 @@
             "entropy_std": entropy_std,
             "kl_divergence": kl_divergence,
         }
-
+    
     def _compute_packing_factor(structure: Structure) -> float:
         """
         Approximate the atomic packing factor (APF) of a structure
@@ -772,21 +585,22 @@
         for site in structure:
             element = Element(site.specie.symbol)
             radius = element.covalent_radius  # in angstroms
-            atom_volume = (4 / 3) * np.pi * (radius**3)
+            atom_volume = (4/3) * np.pi * (radius ** 3)
             total_atomic_volume += atom_volume
 
         packing_factor = total_atomic_volume / structure.volume
         return min(packing_factor, 1.0)  # Clamp to 1.0 max
+    
 
     def _get_compute_attributes(self) -> dict[str, Any]:
         return {
-            "density_histogram": self.density_histogram,
+            "density_histogram" : self.density_histogram,
             # "reference_histogram" : self.reference_density_histogram,
-            "lattice_a_histogram": self.lattice_a_histogram,
+            "lattice_a_histogram" : self.lattice_a_histogram,
             # "lattice_a_reference" : self.reference_lattice_a,
-            "lattice_b_histogram": self.lattice_b_histogram,
+            "lattice_b_histogram" : self.lattice_b_histogram,
             # "lattice_b_reference" : self.reference_lattice_b,
-            "lattice_c_histogram": self.lattice_c_histogram,
+            "lattice_c_histogram" : self.lattice_c_histogram,
             # "lattice_c_reference" : self.reference_lattice_c,
             "packing_factor_histogram": self.packing_factor_histogram,
             # "packing_factor_reference": self.reference_packing_factor,
@@ -795,7 +609,7 @@
             "packing_factor_bin_size": self.config.packing_factor_bin_size,
             "packing_factor_function": self._compute_packing_factor,
         }
-
+    
     @staticmethod
     def compute_structure(
         structure: Structure,
@@ -808,7 +622,8 @@
         density_bin_size: float,
         lattice_bin_size: float,
         packing_factor_bin_size: float,
-    ) -> float:
+
+        ) -> float:
         """
         Retrieves all elements present in Structure and adds count to internal elemental distribution
         Parameters
@@ -841,7 +656,7 @@
         Returns:
         -------
         float:
-            This value is the Volume of the Cell Calculated by A x B x C
+            This value is the Volume of the Cell Calculated by A x B x C 
 
         """
         try:
@@ -854,7 +669,7 @@
             lattice_a = structure.lattice.a
             lattice_a_bin_index = int(lattice_a // lattice_bin_size)
             lattice_a_histogram[lattice_a_bin_index] += 1
-
+            
             # Capture Lattice B
             lattice_b = structure.lattice.b
             lattice_b_bin_index = int(lattice_b // lattice_bin_size)
@@ -864,27 +679,25 @@
             lattice_c = structure.lattice.c
             lattice_c_bin_index = int(lattice_c // lattice_bin_size)
             lattice_c_histogram[lattice_c_bin_index] += 1
-
+ 
             # Capture Packing Factor
             packing_factor = packing_factor_function(structure)
             packing_factor_bin_index = int(packing_factor // packing_factor_bin_size)
             packing_factor_histogram[packing_factor_bin_index] += 1
 
-            return lattice_a * lattice_b * lattice_c  # returning the Volume
-
+            return lattice_a * lattice_b * lattice_c # returning the Volume
+    
         except Exception as e:
-            logger.debug(
-                f"Could not determine Physical Properties of {structure.formula} : {str(e)}"
-            )
-            return 0
-
+            logger.debug(f"Could not determine Physical Properties of {structure.formula} : {str(e)}")
+            return 0  
+     
     def aggregate_results(self, values: list[float]) -> dict[str, Any]:
         """Aggregate results into final metric values.
 
         Parameters
         ----------
         values : list[float]
-            Binary indicator to indicate if the density is correctly  the value was correctly
+            Binary indicator to indicate if the density is correctly  the value was correctly 
 
         Returns
         -------
@@ -893,100 +706,72 @@
         """
 
         # Calculate the Mean Volume of the Generated Set
-
+        
         non_zero_values = [v for v in values if v != 0]
         if non_zero_values:
             mean_volume = np.mean(non_zero_values)
         else:
             mean_volume = 0.0
 
+
         density_metrics = self._compute_diversity_with_kl(
             actual_histogram=self.density_histogram,
-            reference_histogram=self.reference_density_histogram,
-        )
+              reference_histogram= self.reference_density_histogram
+              )
         lattice_a_metrics = self._compute_diversity_with_kl(
             actual_histogram=self.lattice_a_histogram,
-            reference_histogram=self.reference_lattice_a,
-        )
+              reference_histogram= self.reference_lattice_a
+              )
         lattice_b_metrics = self._compute_diversity_with_kl(
             actual_histogram=self.lattice_b_histogram,
-            reference_histogram=self.reference_lattice_b,
-        )
+              reference_histogram= self.reference_lattice_b
+              )
         lattice_c_metrics = self._compute_diversity_with_kl(
             actual_histogram=self.lattice_c_histogram,
-            reference_histogram=self.reference_lattice_c,
-        )
+              reference_histogram= self.reference_lattice_c
+              )
         packing_factor_metrics = self._compute_diversity_with_kl(
             actual_histogram=self.packing_factor_histogram,
-            reference_histogram=self.reference_packing_factor,
+            reference_histogram=self.reference_packing_factor
         )
-
+        
         return {
             "metrics": {
                 "density_diversity_shannon_entropy": density_metrics["shannon_entropy"],
-                "density_diversity_kl_divergence_from_uniform": density_metrics[
-                    "kl_divergence"
-                ],
-                "lattice_a_diversity_shannon_entropy": lattice_a_metrics[
-                    "shannon_entropy"
-                ],
-                "lattice_a_diversity_kl_divergence_from_uniform": lattice_a_metrics[
-                    "kl_divergence"
-                ],
-                "lattice_b_diversity_shannon_entropy": lattice_b_metrics[
-                    "shannon_entropy"
-                ],
-                "lattice_b_diversity_kl_divergence_from_uniform": lattice_b_metrics[
-                    "kl_divergence"
-                ],
-                "lattice_c_diversity_shannon_entropy": lattice_c_metrics[
-                    "shannon_entropy"
-                ],
-                "lattice_c_diversity_kl_divergence_from_uniform": lattice_c_metrics[
-                    "kl_divergence"
-                ],
-                "packing_factor_diversity_shannon_entropy": packing_factor_metrics[
-                    "shannon_entropy"
-                ],
-                "packing_factor_diversity_kl_divergence_from_uniform": packing_factor_metrics[
-                    "kl_divergence"
-                ],
+                "density_diversity_kl_divergence_from_uniform": density_metrics["kl_divergence"],
+                "lattice_a_diversity_shannon_entropy": lattice_a_metrics["shannon_entropy"],
+                "lattice_a_diversity_kl_divergence_from_uniform": lattice_a_metrics["kl_divergence"],
+                "lattice_b_diversity_shannon_entropy": lattice_b_metrics["shannon_entropy"],
+                "lattice_b_diversity_kl_divergence_from_uniform": lattice_b_metrics["kl_divergence"],
+                "lattice_c_diversity_shannon_entropy": lattice_c_metrics["shannon_entropy"],
+                "lattice_c_diversity_kl_divergence_from_uniform": lattice_c_metrics["kl_divergence"],
+                "packing_factor_diversity_shannon_entropy": packing_factor_metrics["shannon_entropy"],
+                "packing_factor_diversity_kl_divergence_from_uniform": packing_factor_metrics["kl_divergence"],
                 "mean_volume": mean_volume,
             },
             "primary_metric": "mean_volume",
             "uncertainties": {
-                "density_shannon_entropy_std": density_metrics["entropy_std"],
+                "density_shannon_entropy_std" : density_metrics["entropy_std"],
                 "density_shannon_entropy_variance": density_metrics["entropy_variance"],
-                "lattice_a_shannon_entropy_std": lattice_a_metrics["entropy_std"],
-                "lattice_a_shannon_entropy_variance": lattice_a_metrics[
-                    "entropy_variance"
-                ],
-                "lattice_b_shannon_entropy_std": lattice_b_metrics["entropy_std"],
-                "lattice_b_shannon_entropy_variance": lattice_b_metrics[
-                    "entropy_variance"
-                ],
-                "lattice_c_shannon_entropy_std": lattice_c_metrics["entropy_std"],
-                "lattice_c_shannon_entropy_variance": lattice_c_metrics[
-                    "entropy_variance"
-                ],
-                "packing_factor_shannon_entropy_std": packing_factor_metrics[
-                    "entropy_std"
-                ],
-                "packing_factor_shannon_entropy_variance": packing_factor_metrics[
-                    "entropy_variance"
-                ],
-            },
+                "lattice_a_shannon_entropy_std" : lattice_a_metrics["entropy_std"],
+                "lattice_a_shannon_entropy_variance": lattice_a_metrics["entropy_variance"],
+                "lattice_b_shannon_entropy_std" : lattice_b_metrics["entropy_std"],
+                "lattice_b_shannon_entropy_variance": lattice_b_metrics["entropy_variance"],
+                "lattice_c_shannon_entropy_std" : lattice_c_metrics["entropy_std"],
+                "lattice_c_shannon_entropy_variance": lattice_c_metrics["entropy_variance"],
+                "packing_factor_shannon_entropy_std" : packing_factor_metrics["entropy_std"],
+                "packing_factor_shannon_entropy_variance": packing_factor_metrics["entropy_variance"],
+            }
         }
-
-
+    
+    
 """
 -------------------------------------------------------------------------------
 Atom Number Diversity
 -------------------------------------------------------------------------------
 """
 
-
-# TODO: Update Tests
+#TODO: Update Tests
 @dataclass
 class SiteNumberComponentConfig(MetricConfig):
     """Configuration for the Number of Sites Diversity metric.
@@ -995,14 +780,13 @@
     weights for evaluating Elemental components of structural diversity.
     """
 
-
 class SiteNumberComponentMetric(BaseMetric):
     """
     Calculates a scalar score capturing Number of Sites diversity across the structures compared to reference distribution
     """
 
-    # TODO should this be number of symmetrically unique sites? or does that just become a
-    # proxy of Space Group etc?
+    # TODO should this be number of symmetrically unique sites? or does that just become a 
+    # proxy of Space Group etc? 
 
     def __init__(
         self,
@@ -1013,7 +797,7 @@
     ):
         super().__init__(
             name=name or "Site Number Diversity",
-            description=description
+            description=description 
             or "Scalar Score of Site Number Diversity in Generated Set",
             lower_is_better=lower_is_better,
             n_jobs=n_jobs,
@@ -1023,84 +807,28 @@
             description=self.config.description,
             lower_is_better=self.config.lower_is_better,
             n_jobs=self.config.n_jobs,
-        )
-
+            )
+        
         # Initialize site Histogram
         self._init_site_histogram()
-
+    
     def _init_site_histogram(self):
         """
         Initialize an empty dictionary to function as a histogram counter for number of sites.
         Dictionary mapping is Number of Sites in unit Cell -> total count across all structure
-        Note: Before compute, Dictionary Values are normalized
+        Note: Before compute, Dictionary Values are normalized 
         """
 
         self.site_number = defaultdict(int)
 
-<<<<<<< HEAD
-    
-=======
-    def _compute_vendi_score_with_uncertainty(self) -> dict[str, float]:
-        """
-        Compute the Vendi score (effective diversity) from an #of species distribution,
-        along with Shannon entropy, variance, and standard deviation.
-
-        Returns
-        -------
-        dict[str, float]
-            Dictionary containing:
-            - vendi_score: Effective number of categories
-            - shannon_entropy: Raw entropy in nats
-            - entropy_variance: Estimated variance of entropy (multi-nomial approx.)
-            - entropy_std: Standard deviation (sqrt of variance)
-
-        References
-        ----------
-        Friedman, D., & Dieng, A. B. (2023).
-        The Vendi Score: A Diversity Evaluation Metric for Machine Learning.
-        Transactions on Machine Learning Research. https://openreview.net/forum?id=aNVLfhU9pH
-
-        """
-        values = np.array(list(self.site_number.values()), dtype=float)
-        total = np.sum(values)
-
-        if total == 0:
-            return {
-                "vendi_score": 0.0,
-                "shannon_entropy": 0.0,
-                "entropy_variance": 0.0,
-                "entropy_std": 0.0,
-            }
-
-        # Normalize to probability distribution
-        probs = values / total
-
-        # Shannon entropy (in nats)
-        entropy = -np.sum(probs * np.log(probs + 1e-12))  # add epsilon to avoid log(0)
-
-        # Vendi score
-        vendi_score = np.exp(entropy)
-
-        # Variance of entropy estimate (asymptotic approximation)
-        second_moment = np.sum(probs * (np.log(probs + 1e-12)) ** 2)
-        entropy_variance = (1 / total) * (second_moment - entropy**2)
-        entropy_std = np.sqrt(entropy_variance)
-
+    
+    def _get_compute_attributes(self) -> dict[str, Any]:
         return {
-            "vendi_score": vendi_score,
-            "shannon_entropy": entropy,
-            "entropy_variance": entropy_variance,
-            "entropy_std": entropy_std,
+            "site_number_histogram" : self.site_number
         }
 
->>>>>>> 53b9ba23
-    def _get_compute_attributes(self) -> dict[str, Any]:
-        return {"site_number_histogram": self.site_number}
-
     @staticmethod
-    def compute_structure(
-        structure: Structure, site_number_histogram: Dict[int, int]
-    ) -> float:
+    def compute_structure(structure: Structure, site_number_histogram: Dict[int, int]) -> float:
         """
         Retrieves all elements present in Structure and adds count to internal elemental distribution
         Parameters
@@ -1113,7 +841,7 @@
         Returns:
         -------
         float:
-            This value serves as a Binary Indicator representing if the structure was successfully evaluated or not.
+            This value serves as a Binary Indicator representing if the structure was successfully evaluated or not. 
 
         """
         try:
@@ -1121,11 +849,9 @@
             site_number_histogram[number_of_sites_in_structure] += 1
 
             return number_of_sites_in_structure
-
+    
         except Exception as e:
-            logger.debug(
-                f"Could not determine number of sites in {structure.formula} : {str(e)}"
-            )
+            logger.debug(f"Could not determine number of sites in {structure.formula} : {str(e)}")
             return 0.0
 
     def aggregate_results(self, values: list[float]) -> dict[str, Any]:
@@ -1152,16 +878,14 @@
         return {
             "metrics": {
                 "site_number_diversity_vendi_score": site_diversity["vendi_score"],
-                "site_number_diversity_shannon_entropy": site_diversity[
-                    "shannon_entropy"
-                ],
-                "mean_atoms_per_structure": mean_atoms_per_structure,
+                "site_number_diversity_shannon_entropy": site_diversity["shannon_entropy"],
+                "mean_atoms_per_structure" : mean_atoms_per_structure,
             },
             "primary_metric": "site_number_diversity_vendi_score",
             "uncertainties": {
-                "shannon_entropy_std": site_diversity["entropy_std"],
+                "shannon_entropy_std" : site_diversity["entropy_std"],
                 "shannon_entropy_variance": site_diversity["entropy_variance"],
-            },
+            }
         }
 
 
